--- conflicted
+++ resolved
@@ -180,13 +180,8 @@
             .setAttribute('POSITION', gltfVertexBuffer)
             .setMode(0) // Point mode see: https://registry.khronos.org/glTF/specs/2.0/glTF-2.0.html#_mesh_primitive_mode
 
-<<<<<<< HEAD
         // name - if Shape is a Vertex just use its name, if higher order use subshape addition '::Points'
         const shapeName = `${shape.getId()}__${shape.getName() || 'UnnamedObj'}${(shape.type() !== 'Vertex') ? '::Points' : ''}`;
-=======
-        // color (TODO: check if this property is saved correctly)
-        const shapeName = `${shape.getId()}__${shape.getName() || 'UnnamedObj' }${this.SUBSHAPE_OUTPUT_NAME_SEPERATOR}Points`;
->>>>>>> a97121e2
         const rgba = shape._getColorRGBA();
         if (rgba)
         {
@@ -240,10 +235,6 @@
         // name - if Shape is linear just use its name, if higher order use subshape addition '::Lines'
         const shapeName = `${shape.getId()}__${shape.getName() || 'UnnamedObj'}${(!['Edge','Wire'].includes(shape.type())) ? '::Lines' : ''}`; // default is 'Line' is name is undefined
         // color
-<<<<<<< HEAD
-=======
-        const shapeName = `${shape.getId()}__${shape.getName() || 'UnnamedObj'}${this.SUBSHAPE_OUTPUT_NAME_SEPERATOR}Lines`; // default is 'Line' is name is undefined
->>>>>>> a97121e2
         const rgba = shape._getColorRGBA();
         if (rgba)
         {

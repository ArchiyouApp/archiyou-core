import { Geom, AnyShape, Vector, Vertex, Edge, Wire, Face, ShapeCollection, SceneGraphNode, Gizmo, DimensionLineData, DocData, 
            ArchiyouApp, StatementResult, ConsoleMessage, Shape, VertexCollection} from './internal'
import { toRad, MeshingQualitySettings, ArchiyouData, ArchiyouOutputSettings } from './internal'
import { Document, Accessor, Scene, WebIO, Node, BufferUtils  } from '@gltf-transform/core';
import { sequence } from '@gltf-transform/functions';

/* Docs:
    - animation sequence: https://gltf-transform.donmccurdy.com/functions.html 
    - https://github.com/donmccurdy/glTF-Transform/blob/8d1eba3/packages/functions/src/sequence.ts#L27
    - animation sequence options: https://github.com/donmccurdy/glTF-Transform/blob/8d1eba3de55b93e1f3a656f1701c37dea48b3af1/packages/functions/src/sequence.ts#L6

*/


export class GLTFBuilder
{
    doc:any; // TODO: TS typing
    scene:any;
    buffer:any;

    //// SETTINGS ////
    SUBSHAPE_OUTPUT_NAME_SEPERATOR:string = '___';

    constructor()
    {
        this.doc = new Document(); // Start new GLTF document
        this.scene = this.doc.createScene('scene');
        //this.buffer = this.doc.createBuffer('buffer'); //.setURI('buffer.bin');
    }

    /** To binary GLTF buffer */
    async toGLTFBuffer():Promise<Uint8Array>
    {
        const io = new WebIO({credentials: 'include'});
        let arrayBuffer = await io.writeBinary(this.doc); 
        return arrayBuffer as any; // avoid TS errors
    }

    //// GLTF ANIMATION EXPORT ////

    /** build Animated GLTF */
    async createAnimation(frameGLBs:Array<Uint8Array>)
    {
        await this.loadFramesIntoScene(frameGLBs) // load GLB buffers into scene

        // now we got all frames into seperate nodes - we can use the special function sequence to build a animation out of it
        // NOTE: Blender has default FPS on animation of 24 - we want to place one Shape frame into exactly one frame in Blender
        let sequenceOptions = { fps: 24, pattern: /FrameShapes[0-9]+/, animation: 'ParamAnimation', sort: false }; // see: https://github.com/donmccurdy/glTF-Transform/blob/8d1eba3de55b93e1f3a656f1701c37dea48b3af1/packages/functions/src/sequence.ts#L6
        this.doc.transform(sequence(sequenceOptions));
    }

    /** Load GLB of frame into scene */
    async frameGLBToNode(GLBBuffer:Uint8Array, nodeName:string)
    {  
        const io = new WebIO();
        let frameGlbDoc = await io.readBinary(GLBBuffer);
        let incomingNode = frameGlbDoc.getRoot().listScenes()[0].listChildren()[0];
        incomingNode.setName(nodeName); // set name

        // merge
        this.doc = this.doc.merge(frameGlbDoc);
        // combine scenes
        let addedScene = this.doc.getRoot().listScenes()[1]; // https://gltf-transform.donmccurdy.com/classes/core.root.html
        let addedNode = addedScene.listChildren()[0];
        
        // fix axis
        let rotationQuaternion = this._quaternionFromAxisAngle( new Vector(1,0,0), -90);
        addedNode.setRotation(rotationQuaternion);

        this.scene.addChild(addedNode);
        addedScene.dispose();        
    }

    async loadFramesIntoScene(frameGLBs:Array<Uint8Array>)
    {
        for (let i = 0; i < frameGLBs.length; i++)
        {
            await this.frameGLBToNode(frameGLBs[i], `FrameShapes${i}`);
        }
        // merge buffers
        const buffer = this.doc.getRoot().listBuffers()[0];
        this.doc.getRoot().listAccessors().forEach((a) => a.setBuffer(buffer));
        this.doc.getRoot().listBuffers().forEach((b, index) => index > 0 ? b.dispose() : null);
    }

    _quaternionFromAxisAngle(axis:Vector, angleDeg:number):Array<number> // TODO: TS type 
    {
        // see: https://en.wikipedia.org/wiki/Quaternions_and_spatial_rotation
        let angleRad = toRad(angleDeg);
        
        let c = Math.cos(angleRad/2);
        let s = Math.sin(angleRad/2);
        let rotationQuaternion = [ axis.x*s, axis.y*s, axis.z*s, c ]; // [X, Y, Z, W] in GLTF

        return rotationQuaternion;
    }

    //// SPECIAL ARCHIYOU GLTF ADDITIONS ////

    /** Apply Archiyou GLTF format data to raw GLTF content buffer */
    async addArchiyouData(gltfContent:Uint8Array|string, ay:ArchiyouApp, settings:ArchiyouOutputSettings={}):Promise<Uint8Array>
    {

        const io = new WebIO({credentials: 'include'});
        if (typeof gltfContent === 'string')
        {
            // TODO
        }
        else {
            // Open ArrayBuffer and write extra data
            try 
            {
                this.doc = await io.readBinary(new Uint8Array(gltfContent)); // Force Uint8Array from ArrayBuffer
                let asset = this.doc.getRoot().getAsset();

                asset.generator = 'Archiyou';
                asset.extras = {};
                asset.extras.archiyou = {
                    // TODO: basic information like author?
                    scenegraph: ay.geom.scene.toGraph(),
                    gizmos: ay.gizmos, // TODO: need to create Gizmo in Geom not in the Worker
                    annotations: ay.geom._annotator.getAnnotationsData(),
                    // Console Messages. Include or not, or select types. NOTE: Console can be the standard console in DEBUG mode
                    messages: (settings?.messages !== false && ay?.console?.getBufferedMessages) ? ay.console.getBufferedMessages(settings?.messages) : [], 
                    // Document data by document name in special format for AY doc viewers (PDF and web)
                    docs: (settings?.docs !== false) ? (ay?.doc?.toData(settings?.docs) || {}) : {},  // TODO: toData is async: problem?
                    pipelines: ay.geom.getPipelineNames(), // TODO: Make this definitions not only names
                    metrics: (settings?.metrics !== false) ? (ay?.calc?.metrics() || {}) : {},
                    tables: (settings?.tables !== false) ? (ay?.calc?.toTableData() || {}) : {}, // danfojs-nodejs has problems. Disable on node for now
                    managedParams: ay?.paramManager?.getChangedParamsByOperation(),
                    /* TODO: pipeline
                        Export models of pipelines for visualisation (GLB) and exports (STL, DXF) etc
                        something like:
                        pipelineModels: {
                            'cnc' : { 'glb' : { ... }, 'dxf' : { .... }},
                            '3dprint' : { 'glb : { ... }, 'stl' : { ...} }
                        }
                    */
<<<<<<< HEAD
                    
=======
                    managedParams: ay?.paramManager?.getOperatedParamsByOperation(),
>>>>>>> 96e820f3
                } as ArchiyouData

                console.log('==== EXPORT GLTF AY =====');
                console.log(JSON.stringify(ay?.paramManager?.getChangedParamsByOperation()));
                
                let buffer = io.writeBinary(this.doc); 
                return buffer; 
            }   
            catch(e)
            {
                console.error(`GLTFBuilder::addArchiyouData(): Error "${e}". Returned original`)
                return gltfContent
            }
        }
    }


    /** Add all loose point and line Shapes (Vertex,Edge,Wire) to the GLTF buffer */
    async addPointsAndLines(gltfContent:Uint8Array, shapes:ShapeCollection, quality:MeshingQualitySettings):Promise<Uint8Array>
    {
        const io = new WebIO({credentials: 'include'});
        this.doc = await io.readBinary(gltfContent);
        let buffer = this.doc.getRoot().listBuffers()[0];

        // Create a node for every loose Vertex (TODO: check performace implications?)
        shapes.getShapesByType('Vertex').forEach(v => this._addPoints(v, buffer));
       
        // For every Edge and Wire make a seperate node
        const lines = new ShapeCollection(shapes.filter(s => ['Edge', 'Wire'].includes(s.type()))); // force collection from filter
        lines.forEach( l => 
        {
            this._addShapeLines(l, buffer, quality);
        })
                
        // export new GLTF binary content
        return io.writeBinary(this.doc); 
    }

    /** Add Vertices of Shape (including just one Vertex) as node to GLTF */
    _addPoints(shape:AnyShape, gltfBuffer:any)
    {
        let vArr:Array<number> = [];

        shape.vertices().forEach(v => {
            let va = v.toArray()
            vArr = vArr.concat([va[0],va[2], -va[1]]) // just switch z and y coordinate to fix different coordinate system
        })
        
        const gltfVertexBuffer = this.doc
            .createAccessor()
            .setArray(new Float32Array(vArr))
            .setType('VEC3')
            .setBuffer(gltfBuffer) // this automatically augments to existing buffer
        
        const gltfVertexPrimitive = this.doc
            .createPrimitive()
            .setAttribute('POSITION', gltfVertexBuffer)
            .setMode(0) // Point mode see: https://registry.khronos.org/glTF/specs/2.0/glTF-2.0.html#_mesh_primitive_mode

        // color (TODO: check if this property is saved correctly)
        const shapeName = `${shape.getId()}__${shape.getName() || 'UnnamedObj' }${this.SUBSHAPE_OUTPUT_NAME_SEPERATOR}Points`;
        const rgba = shape._getColorRGBA();
        if (rgba)
        {
            const material = this.doc.createMaterial(shapeName)
                            .setBaseColorFactor(rgba) // RGBA
            gltfVertexPrimitive.setMaterial(material)
        }
        
        const vertMesh = this.doc.createMesh();
        vertMesh.addPrimitive(gltfVertexPrimitive);
        const vertNode = this.doc.createNode().setMesh(vertMesh).setName(shapeName);
        this.doc.getRoot().listScenes()[0].addChild(vertNode); // add node to scene
    }

    _addShapeLines(shape:AnyShape, gltfBuffer:any, quality:MeshingQualitySettings)
    {
        let lineArr:Array<number> = [];
        let edgesOfShape = shape.toMeshEdges(quality); // as EdgeMesh objects
        let lineCoords = [];
        
        edgesOfShape.forEach(e => {
            let edgeCoords = e.vertices; // these can have more than 6 for non-line edges!
            
            for (let i = 0; i < edgeCoords.length; i +=3  ) // coordinate index
            {
                const lineEdgeVert = [edgeCoords[i], edgeCoords[i+2], -edgeCoords[i+1]] // again switch Z and Y axis
                lineCoords = lineCoords.concat(lineEdgeVert)

                if ( i !== 0 && i !== edgeCoords.length - 3)
                {
                    // every GLTF edge is made of two vertex pairs (no line string like GL_LINE_STRIP) so add a extra vertex at every end vertex of new line edge
                    // except for the first and last vertex - if AY Edge is a Line (only two vertices) no GLTF vertices are added
                    lineCoords = lineCoords.concat(lineEdgeVert);
                }
                
            }
        })
        lineArr = lineArr.concat(lineCoords)
        
        const gltfLineBuffer = this.doc
            .createAccessor()
            .setArray(new Float32Array(lineArr))
            .setType('VEC3')
            .setBuffer(gltfBuffer)

        const gltfLinePrimitive = this.doc
            .createPrimitive()
            .setAttribute('POSITION', gltfLineBuffer)
            .setMode(1); // line mode

        // color
        const shapeName = `${shape.getId()}__${shape.getName() || 'UnnamedObj'}${this.SUBSHAPE_OUTPUT_NAME_SEPERATOR}Lines`; // default is 'Line' is name is undefined
        const rgba = shape._getColorRGBA();
        if (rgba)
        {
            const material = this.doc.createMaterial(shapeName)
                            .setBaseColorFactor(rgba) // RGBA
            gltfLinePrimitive.setMaterial(material)
        }

        const lineMesh = this.doc.createMesh();
        lineMesh.addPrimitive(gltfLinePrimitive);
        const lineNode = this.doc.createNode().setMesh(lineMesh).setName(shapeName);
        this.doc.getRoot().listScenes()[0].addChild(lineNode) // add node to scene
        
    }

    /** For visualization purposes it's handy output seperate point- and line buffer into the GLTF
     *  So these can be seperately styled in a GLTF viewer
     */
    async addSeperatePointsAndLinesForShapes(gltfContent:Uint8Array, shapes:ShapeCollection, quality:MeshingQualitySettings):Promise<Uint8Array>
    {
        const io = new WebIO({credentials: 'include'});
        this.doc = await io.readBinary(gltfContent);
        let buffer = this.doc.getRoot().listBuffers()[0];
        
        shapes.forEach(shape =>
        {
            this._addPoints(shape, buffer); // Add Vertices of Shape
            this._addShapeLines(shape, buffer,quality); // Add Edges of Shape to GLTF 
        })

        // export new GLTF binary content
        return await io.writeBinary(this.doc); 
    }

    //// READ-ONLY FUNCTIONS ////

    /** Get ArchiyouData from GLTF binary */
    async readArchiyouData(gltf:Uint8Array):Promise<ArchiyouData>
    {   
        const io = new WebIO();
        const doc = await io.readBinary(gltf);
        return (doc.getRoot().getAsset()?.extras as any)?.archiyou as ArchiyouData; // avoid TS errors
    }

}<|MERGE_RESOLUTION|>--- conflicted
+++ resolved
@@ -127,7 +127,6 @@
                     pipelines: ay.geom.getPipelineNames(), // TODO: Make this definitions not only names
                     metrics: (settings?.metrics !== false) ? (ay?.calc?.metrics() || {}) : {},
                     tables: (settings?.tables !== false) ? (ay?.calc?.toTableData() || {}) : {}, // danfojs-nodejs has problems. Disable on node for now
-                    managedParams: ay?.paramManager?.getChangedParamsByOperation(),
                     /* TODO: pipeline
                         Export models of pipelines for visualisation (GLB) and exports (STL, DXF) etc
                         something like:
@@ -136,15 +135,11 @@
                             '3dprint' : { 'glb : { ... }, 'stl' : { ...} }
                         }
                     */
-<<<<<<< HEAD
-                    
-=======
                     managedParams: ay?.paramManager?.getOperatedParamsByOperation(),
->>>>>>> 96e820f3
                 } as ArchiyouData
 
                 console.log('==== EXPORT GLTF AY =====');
-                console.log(JSON.stringify(ay?.paramManager?.getChangedParamsByOperation()));
+                console.log(JSON.stringify(ay?.paramManager?.getOperatedParamsByOperation()));
                 
                 let buffer = io.writeBinary(this.doc); 
                 return buffer; 
